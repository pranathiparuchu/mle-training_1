--- conflicted
+++ resolved
@@ -5,10 +5,6 @@
 import pandas as pd
 from scipy.stats import randint
 from six.moves import urllib
-<<<<<<< HEAD
-=======
-
->>>>>>> 20bd8ce7
 from sklearn.ensemble import RandomForestRegressor
 from sklearn.impute import SimpleImputer
 from sklearn.linear_model import LinearRegression
@@ -91,18 +87,10 @@
 corr_matrix = housing.corr()
 corr_matrix["median_house_value"].sort_values(ascending=False)
 housing["rooms_per_household"] = housing["total_rooms"] / housing["households"]
-<<<<<<< HEAD
 housing["bedrooms_per_room"] = housing["total_bedrooms"] / housing["total_rooms"]
 housing["population_per_household"] = housing["population"] / housing["households"]
 
-=======
-housing["bedrooms_per_room"] = (
-    housing["total_bedrooms"] / housing["total_rooms"]
-)
-housing["population_per_household"] = (
-    housing["population"] / housing["households"]
-)
->>>>>>> 20bd8ce7
+
 housing = strat_train_set.drop(
     "median_house_value", axis=1
 )  # drop labels for training set
